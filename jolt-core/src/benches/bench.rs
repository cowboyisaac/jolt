use crate::field::JoltField;
use crate::host;
use crate::subprotocols::twist::{TwistAlgorithm, TwistProof};
use crate::utils::math::Math;
use crate::utils::transcript::{KeccakTranscript, Transcript};
use crate::zkvm::JoltVerifierPreprocessing;
use crate::zkvm::{Jolt, JoltRV32IM};
use ark_bn254::Fr;
use ark_std::test_rng;
use rand_core::RngCore;
use rand_distr::{Distribution, Zipf};

#[derive(Debug, Copy, Clone, clap::ValueEnum)]
pub enum BenchType {
    Fibonacci,
    Sha2,
    Sha3,
    Sha2Chain,
    Shout,
    Twist,
}

pub fn benchmarks(bench_type: BenchType) -> Vec<(tracing::Span, Box<dyn FnOnce()>)> {
    match bench_type {
        BenchType::Sha2 => sha2(),
        BenchType::Sha3 => sha3(),
        BenchType::Sha2Chain => sha2_chain(),
        BenchType::Fibonacci => fibonacci(),
        BenchType::Shout => shout(),
        BenchType::Twist => twist::<Fr, KeccakTranscript>(),
    }
}

fn shout() -> Vec<(tracing::Span, Box<dyn FnOnce()>)> {
    todo!()
}

fn twist<F, ProofTranscript>() -> Vec<(tracing::Span, Box<dyn FnOnce()>)>
where
    F: JoltField,
    ProofTranscript: Transcript,
{
    let small_value_lookup_tables = F::compute_lookup_tables();
    F::initialize_lookup_tables(small_value_lookup_tables);

    let mut tasks = Vec::new();

    const K: usize = 1 << 10;
    const T: usize = 1 << 20;
    const ZIPF_S: f64 = 0.0;
    let zipf = Zipf::new(K as u64, ZIPF_S).unwrap();

    let mut rng = test_rng();

    let mut registers = [0u32; K];
    let mut read_addresses: Vec<usize> = Vec::with_capacity(T);
    let mut read_values: Vec<u32> = Vec::with_capacity(T);
    let mut write_addresses: Vec<usize> = Vec::with_capacity(T);
    let mut write_values: Vec<u32> = Vec::with_capacity(T);
    let mut write_increments: Vec<i64> = Vec::with_capacity(T);
    for _ in 0..T {
        // Random read register
        let read_address = zipf.sample(&mut rng) as usize - 1;
        // Random write register
        let write_address = zipf.sample(&mut rng) as usize - 1;
        read_addresses.push(read_address);
        write_addresses.push(write_address);
        // Read the value currently in the read register
        read_values.push(registers[read_address]);
        // Random write value
        let write_value = rng.next_u32();
        write_values.push(write_value);
        // The increment is the difference between the new value and the old value
        let write_increment = (write_value as i64) - (registers[write_address] as i64);
        write_increments.push(write_increment);
        // Write the new value to the write register
        registers[write_address] = write_value;
    }

    let mut prover_transcript = ProofTranscript::new(b"test_transcript");
    let r: Vec<F> = prover_transcript.challenge_vector(K.log_2());
    let r_prime: Vec<F> = prover_transcript.challenge_vector(T.log_2());

    let task = move || {
        let _proof = TwistProof::prove(
            read_addresses,
            read_values,
            write_addresses,
            write_values,
            write_increments,
            r.clone(),
            r_prime.clone(),
            &mut prover_transcript,
            TwistAlgorithm::Local,
        );
    };

    tasks.push((
        tracing::info_span!("Twist d=1"),
        Box::new(task) as Box<dyn FnOnce()>,
    ));

    tasks
}

fn fibonacci() -> Vec<(tracing::Span, Box<dyn FnOnce()>)> {
    prove_example("fibonacci-guest", postcard::to_stdvec(&400000u32).unwrap())
}

<<<<<<< HEAD
fn fibonacci_dag<F, PCS, ProofTranscript>() -> Vec<(tracing::Span, Box<dyn FnOnce()>)>
where
    F: JoltField,
    PCS: CommitmentScheme<Field = F>,
    ProofTranscript: Transcript,
{
    prove_example_dag::<u32, PCS, F, ProofTranscript>("fibonacci-guest", &40000u32)
}

fn sha2<F, PCS, ProofTranscript>() -> Vec<(tracing::Span, Box<dyn FnOnce()>)>
where
    F: JoltField,
    PCS: CommitmentScheme<Field = F>,
    ProofTranscript: Transcript,
{
    prove_example_dag::<Vec<u8>, PCS, F, ProofTranscript>("sha2-guest", &vec![5u8; 10000])
=======
fn sha2() -> Vec<(tracing::Span, Box<dyn FnOnce()>)> {
    prove_example("sha2-guest", postcard::to_stdvec(&vec![5u8; 2048]).unwrap())
>>>>>>> 0395728f
}

fn sha3() -> Vec<(tracing::Span, Box<dyn FnOnce()>)> {
    prove_example("sha3-guest", postcard::to_stdvec(&vec![5u8; 2048]).unwrap())
}

fn sha2_chain() -> Vec<(tracing::Span, Box<dyn FnOnce()>)> {
    let mut inputs = vec![];
    inputs.append(&mut postcard::to_stdvec(&[5u8; 32]).unwrap());
    inputs.append(&mut postcard::to_stdvec(&1000u32).unwrap());
    prove_example("sha2-chain-guest", inputs)
}

fn prove_example(
    example_name: &str,
    serialized_input: Vec<u8>,
) -> Vec<(tracing::Span, Box<dyn FnOnce()>)> {
    let mut tasks = Vec::new();
    let mut program = host::Program::new(example_name);
    let (bytecode, init_memory_state) = program.decode();
    let (_, _, program_io) = program.trace(&serialized_input);

    let task = move || {
        let preprocessing = JoltRV32IM::prover_preprocess(
            bytecode.clone(),
            program_io.memory_layout.clone(),
            init_memory_state,
            1 << 24,
        );

        let (jolt_proof, program_io, _) =
            JoltRV32IM::prove(&preprocessing, &mut program, &serialized_input, None);

        let verifier_preprocessing = JoltVerifierPreprocessing::from(&preprocessing);
        let verification_result =
            JoltRV32IM::verify(&verifier_preprocessing, jolt_proof, program_io, None);
        assert!(
            verification_result.is_ok(),
            "Verification failed with error: {:?}",
            verification_result.err()
        );
    };

    tasks.push((
        tracing::info_span!("Example_E2E"),
        Box::new(task) as Box<dyn FnOnce()>,
    ));

    tasks
<<<<<<< HEAD
}

fn prove_example_dag<T: Serialize, PCS, F, ProofTranscript>(
    example_name: &str,
    input: &T,
) -> Vec<(tracing::Span, Box<dyn FnOnce()>)>
where
    F: JoltField,
    PCS: CommitmentScheme<Field = F>,
    ProofTranscript: Transcript,
{
    let mut tasks = Vec::new();
    let mut program = host::Program::new(example_name);
    let inputs = postcard::to_stdvec(input).unwrap();

    let task = move || {
        let (mut trace, final_memory_state, mut io_device) = program.trace(&inputs);
        let (bytecode, init_memory_state) = program.decode();

        let preprocessing: JoltProverPreprocessing<F, PCS> = RV32IJoltVM::prover_preprocess(
            bytecode.clone(),
            io_device.memory_layout.clone(),
            init_memory_state,
            1 << 18,
            1 << 18,
            1 << 20,
        );

        let trace_length = trace.len();
        let padded_trace_length = trace_length.next_power_of_two();
        trace.resize(padded_trace_length, RV32IMCycle::NoOp);

        // Truncate trailing zeros on device outputs
        io_device.outputs.truncate(
            io_device
                .outputs
                .iter()
                .rposition(|&b| b != 0)
                .map_or(0, |pos| pos + 1),
        );

        // Initialize Dory globals
        // let _guard = DoryGlobals::initialize(1 << 18, 1 << 20);

        // Create state manager components
        let prover_accumulator_pre_wrap =
            crate::poly::opening_proof::ProverOpeningAccumulator::<F>::new();
        let prover_accumulator = Rc::new(RefCell::new(prover_accumulator_pre_wrap));
        let prover_transcript = Rc::new(RefCell::new(ProofTranscript::new(b"Jolt")));
        let proofs = Rc::new(RefCell::new(HashMap::new()));
        let commitments = Rc::new(RefCell::new(None));

        // Create prover state manager
        let mut prover_state_manager = state_manager::StateManager::new_prover(
            prover_accumulator,
            prover_transcript.clone(),
            proofs.clone(),
            commitments.clone(),
        );
        prover_state_manager.set_prover_data(
            &preprocessing,
            trace.clone(),
            io_device.clone(),
            final_memory_state.clone(),
        );

        // We only need the prover state manager for benchmarking
        let verifier_accumulator_pre_wrap =
            crate::poly::opening_proof::VerifierOpeningAccumulator::<F>::new();
        let verifier_accumulator = Rc::new(RefCell::new(verifier_accumulator_pre_wrap));
        let verifier_transcript = Rc::new(RefCell::new(ProofTranscript::new(b"Jolt")));
        let verifier_state_manager = state_manager::StateManager::new_verifier(
            verifier_accumulator,
            verifier_transcript.clone(),
            proofs,
            commitments,
        );

        let mut dag = jolt_dag::JoltDAG::new(prover_state_manager, verifier_state_manager);

        // Only run the prover
        if let Err(e) = dag.prove() {
            panic!("DAG prove failed: {e}");
        }
    };

    tasks.push((
        tracing::info_span!("DAG_Prover_Only"),
        Box::new(task) as Box<dyn FnOnce()>,
    ));

    tasks
}

fn sha2chain<F, PCS, ProofTranscript>() -> Vec<(tracing::Span, Box<dyn FnOnce()>)>
where
    F: JoltField,
    PCS: CommitmentScheme<Field = F>,
    ProofTranscript: Transcript,
{
    let mut tasks = Vec::new();
    let mut program = host::Program::new("sha2-chain-guest");

    let mut inputs = vec![];
    inputs.append(&mut postcard::to_stdvec(&[5u8; 32]).unwrap());
    inputs.append(&mut postcard::to_stdvec(&1000u32).unwrap());

    let task = move || {
        let (mut trace, final_memory_state, mut io_device) = program.trace(&inputs);
        let (bytecode, init_memory_state) = program.decode();

        let preprocessing: JoltProverPreprocessing<F, PCS> = RV32IJoltVM::prover_preprocess(
            bytecode.clone(),
            io_device.memory_layout.clone(),
            init_memory_state,
            1 << 18,
            1 << 18,
            1 << 25,
        );

        // Setup trace length and padding (similar to DAG test)
        let trace_length = trace.len();
        let padded_trace_length = trace_length.next_power_of_two();
        trace.resize(padded_trace_length, RV32IMCycle::NoOp);

        // Truncate trailing zeros on device outputs
        io_device.outputs.truncate(
            io_device
                .outputs
                .iter()
                .rposition(|&b| b != 0)
                .map_or(0, |pos| pos + 1),
        );

        // Initialize Dory globals
        // let _guard = DoryGlobals::initialize(1 << 18, 1 << 20);

        // Create state manager components
        let prover_accumulator_pre_wrap =
            crate::poly::opening_proof::ProverOpeningAccumulator::<F>::new();
        let prover_accumulator = Rc::new(RefCell::new(prover_accumulator_pre_wrap));
        let prover_transcript = Rc::new(RefCell::new(ProofTranscript::new(b"Jolt")));
        let proofs = Rc::new(RefCell::new(HashMap::new()));
        let commitments = Rc::new(RefCell::new(None));

        // Create prover state manager
        let mut prover_state_manager = state_manager::StateManager::new_prover(
            prover_accumulator,
            prover_transcript.clone(),
            proofs.clone(),
            commitments.clone(),
        );
        prover_state_manager.set_prover_data(
            &preprocessing,
            trace.clone(),
            io_device.clone(),
            final_memory_state.clone(),
        );

        // We only need the prover state manager for benchmarking
        let verifier_accumulator_pre_wrap =
            crate::poly::opening_proof::VerifierOpeningAccumulator::<F>::new();
        let verifier_accumulator = Rc::new(RefCell::new(verifier_accumulator_pre_wrap));
        let verifier_transcript = Rc::new(RefCell::new(ProofTranscript::new(b"Jolt")));
        let verifier_state_manager = state_manager::StateManager::new_verifier(
            verifier_accumulator,
            verifier_transcript.clone(),
            proofs,
            commitments,
        );

        let mut dag = jolt_dag::JoltDAG::new(prover_state_manager, verifier_state_manager);

        // Only run the prover
        if let Err(e) = dag.prove() {
            panic!("DAG prove failed: {e}");
        }
    };

    tasks.push((
        tracing::info_span!("DAG_Prover_Only"),
        Box::new(task) as Box<dyn FnOnce()>,
    ));

    tasks
=======
>>>>>>> 0395728f
}<|MERGE_RESOLUTION|>--- conflicted
+++ resolved
@@ -107,27 +107,8 @@
     prove_example("fibonacci-guest", postcard::to_stdvec(&400000u32).unwrap())
 }
 
-<<<<<<< HEAD
-fn fibonacci_dag<F, PCS, ProofTranscript>() -> Vec<(tracing::Span, Box<dyn FnOnce()>)>
-where
-    F: JoltField,
-    PCS: CommitmentScheme<Field = F>,
-    ProofTranscript: Transcript,
-{
-    prove_example_dag::<u32, PCS, F, ProofTranscript>("fibonacci-guest", &40000u32)
-}
-
-fn sha2<F, PCS, ProofTranscript>() -> Vec<(tracing::Span, Box<dyn FnOnce()>)>
-where
-    F: JoltField,
-    PCS: CommitmentScheme<Field = F>,
-    ProofTranscript: Transcript,
-{
-    prove_example_dag::<Vec<u8>, PCS, F, ProofTranscript>("sha2-guest", &vec![5u8; 10000])
-=======
 fn sha2() -> Vec<(tracing::Span, Box<dyn FnOnce()>)> {
     prove_example("sha2-guest", postcard::to_stdvec(&vec![5u8; 2048]).unwrap())
->>>>>>> 0395728f
 }
 
 fn sha3() -> Vec<(tracing::Span, Box<dyn FnOnce()>)> {
@@ -177,192 +158,4 @@
     ));
 
     tasks
-<<<<<<< HEAD
-}
-
-fn prove_example_dag<T: Serialize, PCS, F, ProofTranscript>(
-    example_name: &str,
-    input: &T,
-) -> Vec<(tracing::Span, Box<dyn FnOnce()>)>
-where
-    F: JoltField,
-    PCS: CommitmentScheme<Field = F>,
-    ProofTranscript: Transcript,
-{
-    let mut tasks = Vec::new();
-    let mut program = host::Program::new(example_name);
-    let inputs = postcard::to_stdvec(input).unwrap();
-
-    let task = move || {
-        let (mut trace, final_memory_state, mut io_device) = program.trace(&inputs);
-        let (bytecode, init_memory_state) = program.decode();
-
-        let preprocessing: JoltProverPreprocessing<F, PCS> = RV32IJoltVM::prover_preprocess(
-            bytecode.clone(),
-            io_device.memory_layout.clone(),
-            init_memory_state,
-            1 << 18,
-            1 << 18,
-            1 << 20,
-        );
-
-        let trace_length = trace.len();
-        let padded_trace_length = trace_length.next_power_of_two();
-        trace.resize(padded_trace_length, RV32IMCycle::NoOp);
-
-        // Truncate trailing zeros on device outputs
-        io_device.outputs.truncate(
-            io_device
-                .outputs
-                .iter()
-                .rposition(|&b| b != 0)
-                .map_or(0, |pos| pos + 1),
-        );
-
-        // Initialize Dory globals
-        // let _guard = DoryGlobals::initialize(1 << 18, 1 << 20);
-
-        // Create state manager components
-        let prover_accumulator_pre_wrap =
-            crate::poly::opening_proof::ProverOpeningAccumulator::<F>::new();
-        let prover_accumulator = Rc::new(RefCell::new(prover_accumulator_pre_wrap));
-        let prover_transcript = Rc::new(RefCell::new(ProofTranscript::new(b"Jolt")));
-        let proofs = Rc::new(RefCell::new(HashMap::new()));
-        let commitments = Rc::new(RefCell::new(None));
-
-        // Create prover state manager
-        let mut prover_state_manager = state_manager::StateManager::new_prover(
-            prover_accumulator,
-            prover_transcript.clone(),
-            proofs.clone(),
-            commitments.clone(),
-        );
-        prover_state_manager.set_prover_data(
-            &preprocessing,
-            trace.clone(),
-            io_device.clone(),
-            final_memory_state.clone(),
-        );
-
-        // We only need the prover state manager for benchmarking
-        let verifier_accumulator_pre_wrap =
-            crate::poly::opening_proof::VerifierOpeningAccumulator::<F>::new();
-        let verifier_accumulator = Rc::new(RefCell::new(verifier_accumulator_pre_wrap));
-        let verifier_transcript = Rc::new(RefCell::new(ProofTranscript::new(b"Jolt")));
-        let verifier_state_manager = state_manager::StateManager::new_verifier(
-            verifier_accumulator,
-            verifier_transcript.clone(),
-            proofs,
-            commitments,
-        );
-
-        let mut dag = jolt_dag::JoltDAG::new(prover_state_manager, verifier_state_manager);
-
-        // Only run the prover
-        if let Err(e) = dag.prove() {
-            panic!("DAG prove failed: {e}");
-        }
-    };
-
-    tasks.push((
-        tracing::info_span!("DAG_Prover_Only"),
-        Box::new(task) as Box<dyn FnOnce()>,
-    ));
-
-    tasks
-}
-
-fn sha2chain<F, PCS, ProofTranscript>() -> Vec<(tracing::Span, Box<dyn FnOnce()>)>
-where
-    F: JoltField,
-    PCS: CommitmentScheme<Field = F>,
-    ProofTranscript: Transcript,
-{
-    let mut tasks = Vec::new();
-    let mut program = host::Program::new("sha2-chain-guest");
-
-    let mut inputs = vec![];
-    inputs.append(&mut postcard::to_stdvec(&[5u8; 32]).unwrap());
-    inputs.append(&mut postcard::to_stdvec(&1000u32).unwrap());
-
-    let task = move || {
-        let (mut trace, final_memory_state, mut io_device) = program.trace(&inputs);
-        let (bytecode, init_memory_state) = program.decode();
-
-        let preprocessing: JoltProverPreprocessing<F, PCS> = RV32IJoltVM::prover_preprocess(
-            bytecode.clone(),
-            io_device.memory_layout.clone(),
-            init_memory_state,
-            1 << 18,
-            1 << 18,
-            1 << 25,
-        );
-
-        // Setup trace length and padding (similar to DAG test)
-        let trace_length = trace.len();
-        let padded_trace_length = trace_length.next_power_of_two();
-        trace.resize(padded_trace_length, RV32IMCycle::NoOp);
-
-        // Truncate trailing zeros on device outputs
-        io_device.outputs.truncate(
-            io_device
-                .outputs
-                .iter()
-                .rposition(|&b| b != 0)
-                .map_or(0, |pos| pos + 1),
-        );
-
-        // Initialize Dory globals
-        // let _guard = DoryGlobals::initialize(1 << 18, 1 << 20);
-
-        // Create state manager components
-        let prover_accumulator_pre_wrap =
-            crate::poly::opening_proof::ProverOpeningAccumulator::<F>::new();
-        let prover_accumulator = Rc::new(RefCell::new(prover_accumulator_pre_wrap));
-        let prover_transcript = Rc::new(RefCell::new(ProofTranscript::new(b"Jolt")));
-        let proofs = Rc::new(RefCell::new(HashMap::new()));
-        let commitments = Rc::new(RefCell::new(None));
-
-        // Create prover state manager
-        let mut prover_state_manager = state_manager::StateManager::new_prover(
-            prover_accumulator,
-            prover_transcript.clone(),
-            proofs.clone(),
-            commitments.clone(),
-        );
-        prover_state_manager.set_prover_data(
-            &preprocessing,
-            trace.clone(),
-            io_device.clone(),
-            final_memory_state.clone(),
-        );
-
-        // We only need the prover state manager for benchmarking
-        let verifier_accumulator_pre_wrap =
-            crate::poly::opening_proof::VerifierOpeningAccumulator::<F>::new();
-        let verifier_accumulator = Rc::new(RefCell::new(verifier_accumulator_pre_wrap));
-        let verifier_transcript = Rc::new(RefCell::new(ProofTranscript::new(b"Jolt")));
-        let verifier_state_manager = state_manager::StateManager::new_verifier(
-            verifier_accumulator,
-            verifier_transcript.clone(),
-            proofs,
-            commitments,
-        );
-
-        let mut dag = jolt_dag::JoltDAG::new(prover_state_manager, verifier_state_manager);
-
-        // Only run the prover
-        if let Err(e) = dag.prove() {
-            panic!("DAG prove failed: {e}");
-        }
-    };
-
-    tasks.push((
-        tracing::info_span!("DAG_Prover_Only"),
-        Box::new(task) as Box<dyn FnOnce()>,
-    ));
-
-    tasks
-=======
->>>>>>> 0395728f
 }