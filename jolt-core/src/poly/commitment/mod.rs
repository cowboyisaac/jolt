pub mod binius;
pub mod commitment_scheme;
pub mod hyperkzg;
pub mod hyrax;
<<<<<<< HEAD
pub mod pedersen;

#[cfg(test)]
pub mod mock;
=======
pub mod kzg;
pub mod pedersen;
pub mod zeromorph;
>>>>>>> f2c4adb8
<|MERGE_RESOLUTION|>--- conflicted
+++ resolved
@@ -2,13 +2,9 @@
 pub mod commitment_scheme;
 pub mod hyperkzg;
 pub mod hyrax;
-<<<<<<< HEAD
-pub mod pedersen;
-
-#[cfg(test)]
-pub mod mock;
-=======
 pub mod kzg;
 pub mod pedersen;
 pub mod zeromorph;
->>>>>>> f2c4adb8
+
+#[cfg(test)]
+pub mod mock;