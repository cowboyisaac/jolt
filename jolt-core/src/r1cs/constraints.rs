--- conflicted
+++ resolved
@@ -723,12 +723,8 @@
                        || modify_matrix(&mut self.C)));
     }
 
-<<<<<<< HEAD
     #[tracing::instrument(skip_all, name = "Shape::convert_to_field")]
-    pub fn convert_to_field(&self) -> (Vec<(usize, usize, F)>, Vec<(usize, usize, F)>, Vec<(usize, usize, F)>) {
-=======
     pub fn convert_to_field<F: PrimeField>(&self) -> (Vec<(usize, usize, F)>, Vec<(usize, usize, F)>, Vec<(usize, usize, F)>) {
->>>>>>> 00448206
         (
             self.A.par_iter().map(|(row, idx, val)| (*row, *idx, i64_to_f::<F>(*val))).collect(),
             self.B.par_iter().map(|(row, idx, val)| (*row, *idx, i64_to_f::<F>(*val))).collect(),
