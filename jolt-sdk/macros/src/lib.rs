extern crate proc_macro;

use core::panic;

use common::{
    attributes::parse_attributes,
    jolt_device::{MemoryConfig, MemoryLayout},
};
use proc_macro::TokenStream;
use proc_macro2::TokenStream as TokenStream2;
use quote::quote;
use std::sync::Once;
use syn::{parse_macro_input, AttributeArgs, Ident, ItemFn, PatType, ReturnType, Type};

static WASM_IMPORTS_INIT: Once = Once::new();

#[proc_macro_attribute]
pub fn provable(attr: TokenStream, item: TokenStream) -> TokenStream {
    let attr = parse_macro_input!(attr as AttributeArgs);
    let func = parse_macro_input!(item as ItemFn);
    let mut builder = MacroBuilder::new(attr, func);

    let mut token_stream = builder.build();

    // Add wasm utilities and functions if the function is marked as wasm
    if builder.has_wasm_attr() {
        // wasm utilities should only be added once
        WASM_IMPORTS_INIT.call_once(|| {
            let wasm_utilities: TokenStream = builder.make_wasm_utilities().into();
            token_stream.extend(wasm_utilities);
        });
        let wasm_token_stream: TokenStream = builder.make_wasm_function().into();
        token_stream.extend(wasm_token_stream);
    }

    token_stream
}

struct MacroBuilder {
    attr: AttributeArgs,
    func: ItemFn,
    std: bool,
    func_args: Vec<(Ident, Box<Type>)>,
}

impl MacroBuilder {
    fn new(attr: AttributeArgs, func: ItemFn) -> Self {
        let func_args = Self::get_func_args(&func);
        #[cfg(feature = "guest-std")]
        let std = true;
        #[cfg(not(feature = "guest-std"))]
        let std = false;

        Self {
            attr,
            func,
            std,
            func_args,
        }
    }

    fn build(&mut self) -> TokenStream {
        let build_prover_fn = self.make_build_prover_fn();
        let build_verifier_fn = self.make_build_verifier_fn();
        let analyze_fn = self.make_analyze_function();
        let compile_fn = self.make_compile_func();
        let preprocess_prover_fn = self.make_preprocess_prover_func();
        let preprocess_verifier_fn = self.make_preprocess_verifier_func();
        let verifier_preprocess_from_prover_fn = self.make_preprocess_from_prover_func();
        let prove_fn = self.make_prove_func();

        let attributes = parse_attributes(&self.attr);
        let mut execute_fn = quote! {};
        if !attributes.guest_only {
            execute_fn = self.make_execute_function();
        }

        let main_fn = if let Some(func) = self.get_func_selector() {
            if *self.get_func_name() == func {
                self.make_main_func()
            } else {
                quote! {}
            }
        } else {
            self.make_main_func()
        };

        quote! {
            #build_prover_fn
            #build_verifier_fn
            #execute_fn
            #analyze_fn
            #compile_fn
            #preprocess_prover_fn
            #preprocess_verifier_fn
            #verifier_preprocess_from_prover_fn
            #prove_fn
            #main_fn
        }
        .into()
    }

    fn make_build_prover_fn(&self) -> TokenStream2 {
        let fn_name = self.get_func_name();
        let build_prover_fn_name = Ident::new(&format!("build_prover_{fn_name}"), fn_name.span());
        let prove_output_ty = self.get_prove_output_type();

        let input_names = self.func_args.iter().map(|(name, _)| name);
        let input_types = self.func_args.iter().map(|(_, ty)| ty);
        let inputs = &self.func.sig.inputs;
        let prove_fn_name = Ident::new(&format!("prove_{fn_name}"), fn_name.span());
        let imports = self.make_imports();

        quote! {
            #[cfg(all(not(target_arch = "wasm32"), not(feature = "guest")))]
            pub fn #build_prover_fn_name(
                program: jolt::host::Program,
                preprocessing: jolt::JoltProverPreprocessing<jolt::F, jolt::PCS>,
            ) -> impl Fn(#(#input_types),*) -> #prove_output_ty + Sync + Send
            {
                #imports
                let program = std::sync::Arc::new(program);
                let preprocessing = std::sync::Arc::new(preprocessing);

                let prove_closure = move |#inputs| {
                    let program = (*program).clone();
                    let preprocessing = (*preprocessing).clone();
                    #prove_fn_name(program, preprocessing, #(#input_names),*)
                };

                prove_closure
            }
        }
    }

    fn make_build_verifier_fn(&self) -> TokenStream2 {
        let fn_name = self.get_func_name();
        let build_verifier_fn_name =
            Ident::new(&format!("build_verifier_{fn_name}"), fn_name.span());

        let input_types = self.func_args.iter().map(|(_, ty)| ty);
        let output_type: Type = match &self.func.sig.output {
            ReturnType::Default => syn::parse_quote!(()),
            ReturnType::Type(_, ty) => syn::parse_quote!((#ty)),
        };
        let inputs = self.func.sig.inputs.iter();
        let imports = self.make_imports();
        let set_program_args = self.func_args.iter().map(|(name, _)| {
            quote! {
                io_device.inputs.append(&mut jolt::postcard::to_stdvec(&#name).unwrap())
            }
        });

        quote! {
            #[cfg(all(not(target_arch = "wasm32"), not(feature = "guest")))]
            pub fn #build_verifier_fn_name(
                preprocessing: jolt::JoltVerifierPreprocessing<jolt::F, jolt::PCS>,
            ) -> impl Fn(#(#input_types ,)* #output_type, jolt::RV32IMJoltProof) -> bool + Sync + Send
            {
                #imports
                let preprocessing = std::sync::Arc::new(preprocessing);

                let verify_closure = move |#(#inputs,)* output, proof: jolt::RV32IMJoltProof| {
                    let preprocessing = (*preprocessing).clone();
                    let memory_config = MemoryConfig {
                        max_input_size: preprocessing.shared.memory_layout.max_input_size,
                        max_output_size: preprocessing.shared.memory_layout.max_output_size,
                        stack_size: preprocessing.shared.memory_layout.stack_size,
                        memory_size: preprocessing.shared.memory_layout.memory_size,
                    };
                    let mut io_device = JoltDevice::new(&memory_config);

                    #(#set_program_args;)*
                    io_device.outputs.append(&mut jolt::postcard::to_stdvec(&output).unwrap());

                    JoltRV32IM::verify(&preprocessing, proof, io_device, None).is_ok()
                };

                verify_closure
            }
        }
    }

    fn make_execute_function(&self) -> TokenStream2 {
        let fn_name = self.get_func_name();
        let inputs = &self.func.sig.inputs;
        let output = &self.func.sig.output;
        let body = &self.func.block;

        quote! {
            #[cfg(not(target_arch = "wasm32"))]
             pub fn #fn_name(#inputs) #output {
                 #body
             }
        }
    }

    fn make_analyze_function(&self) -> TokenStream2 {
        let set_mem_size = self.make_set_linker_parameters();
        let guest_name = self.get_guest_name();
        let imports = self.make_imports();
        let set_std = self.make_set_std();

        let fn_name = self.get_func_name();
        let fn_name_str = fn_name.to_string();
        let analyze_fn_name = Ident::new(&format!("analyze_{fn_name}"), fn_name.span());
        let inputs = &self.func.sig.inputs;
        let set_program_args = self.func_args.iter().map(|(name, _)| {
            quote! {
                input_bytes.append(&mut jolt::postcard::to_stdvec(&#name).unwrap())
            }
        });

        quote! {
             #[cfg(not(target_arch = "wasm32"))]
             #[cfg(not(feature = "guest"))]
             pub fn #analyze_fn_name(#inputs) -> jolt::host::analyze::ProgramSummary {
                #imports

                let mut program = Program::new(#guest_name);
                program.set_func(#fn_name_str);
                #set_std
                #set_mem_size

                let mut input_bytes = vec![];
                #(#set_program_args;)*

                program.trace_analyze::<jolt::F>(&input_bytes)
             }
        }
    }

    fn make_compile_func(&self) -> TokenStream2 {
        let imports = self.make_imports();
        let guest_name = self.get_guest_name();
        let set_mem_size = self.make_set_linker_parameters();
        let set_std = self.make_set_std();

        let fn_name = self.get_func_name();
        let fn_name_str = fn_name.to_string();
        let compile_fn_name = Ident::new(&format!("compile_{fn_name}"), fn_name.span());
        quote! {
            #[cfg(all(not(target_arch = "wasm32"), not(feature = "guest")))]
            pub fn #compile_fn_name(target_dir: &str) -> jolt::host::Program {
                #imports

                let mut program = Program::new(#guest_name);
                program.set_func(#fn_name_str);
                #set_std
                #set_mem_size
                program.build(target_dir);

                program
            }
        }
    }

    fn make_preprocess_prover_func(&self) -> TokenStream2 {
        let attributes = parse_attributes(&self.attr);
        let max_input_size = proc_macro2::Literal::u64_unsuffixed(attributes.max_input_size);
        let max_output_size = proc_macro2::Literal::u64_unsuffixed(attributes.max_output_size);
        let stack_size = proc_macro2::Literal::u64_unsuffixed(attributes.stack_size);
        let memory_size = proc_macro2::Literal::u64_unsuffixed(attributes.memory_size);
<<<<<<< HEAD
        let max_trace_length = proc_macro2::Literal::u64_unsuffixed(attributes.max_trace_length);
=======
        let max_bytecode_size = proc_macro2::Literal::u64_unsuffixed(attributes.max_bytecode_size);
        let max_trace_length = proc_macro2::Literal::u64_unsuffixed(attributes.max_trace_length);
        let max_memory_size =
            proc_macro2::Literal::u64_unsuffixed(attributes.memory_size.next_power_of_two());
>>>>>>> 55b9830a
        let imports = self.make_imports();

        let fn_name = self.get_func_name();
        let preprocess_prover_fn_name =
            Ident::new(&format!("preprocess_prover_{fn_name}"), fn_name.span());
        quote! {
            #[cfg(all(not(target_arch = "wasm32"), not(feature = "guest")))]
            pub fn #preprocess_prover_fn_name(program: &mut jolt::host::Program)
                -> jolt::JoltProverPreprocessing<jolt::F, jolt::PCS>
            {
                #imports

                let (bytecode, memory_init) = program.decode();
                let memory_config = MemoryConfig {
                    max_input_size: #max_input_size,
                    max_output_size: #max_output_size,
                    stack_size: #stack_size,
                    memory_size: #memory_size,
                };
                let memory_layout = MemoryLayout::new(&memory_config);

<<<<<<< HEAD
                // TODO(moodlezoup): Feed in size parameters via macro
                let preprocessing: JoltProverPreprocessing<jolt::F, jolt::PCS> =
                    JoltRV32IM::prover_preprocess(
                        bytecode,
                        memory_layout,
                        memory_init,
                        #max_trace_length,
=======
                let preprocessing: JoltProverPreprocessing<4, jolt::F, jolt::PCS, jolt::ProofTranscript> =
                    RV32IJoltVM::prover_preprocess(
                        bytecode,
                        memory_layout,
                        memory_init,
                        #max_bytecode_size,
                        #max_memory_size,
                        #max_trace_length
>>>>>>> 55b9830a
                    );

                preprocessing
            }
        }
    }

    fn make_preprocess_verifier_func(&self) -> TokenStream2 {
        let attributes = parse_attributes(&self.attr);
        let max_input_size = proc_macro2::Literal::u64_unsuffixed(attributes.max_input_size);
        let max_output_size = proc_macro2::Literal::u64_unsuffixed(attributes.max_output_size);
        let stack_size = proc_macro2::Literal::u64_unsuffixed(attributes.stack_size);
        let memory_size = proc_macro2::Literal::u64_unsuffixed(attributes.memory_size);
<<<<<<< HEAD
        let max_trace_length = proc_macro2::Literal::u64_unsuffixed(attributes.max_trace_length);
=======
        let max_bytecode_size = proc_macro2::Literal::u64_unsuffixed(attributes.max_bytecode_size);
        let max_trace_length = proc_macro2::Literal::u64_unsuffixed(attributes.max_trace_length);
        let max_memory_size =
            proc_macro2::Literal::u64_unsuffixed(attributes.memory_size.next_power_of_two());

>>>>>>> 55b9830a
        let imports = self.make_imports();

        let fn_name = self.get_func_name();
        let preprocess_verifier_fn_name =
            Ident::new(&format!("preprocess_verifier_{fn_name}"), fn_name.span());
        quote! {
            #[cfg(all(not(target_arch = "wasm32"), not(feature = "guest")))]
            pub fn #preprocess_verifier_fn_name(program: &mut jolt::host::Program)
                -> jolt::JoltVerifierPreprocessing<jolt::F, jolt::PCS>
            {
                #imports

                let (bytecode, memory_init) = program.decode();
                let memory_config = MemoryConfig {
                    max_input_size: #max_input_size,
                    max_output_size: #max_output_size,
                    stack_size: #stack_size,
                    memory_size: #memory_size,
                };
                let memory_layout = MemoryLayout::new(&memory_config);

<<<<<<< HEAD
                // TODO(moodlezoup): Feed in size parameters via macro
                let prover_preprocessing: JoltProverPreprocessing<jolt::F, jolt::PCS> =
                    JoltRV32IM::prover_preprocess(
                        bytecode,
                        memory_layout,
                        memory_init,
                        #max_trace_length,
=======
                let preprocessing: JoltVerifierPreprocessing<4, jolt::F, jolt::PCS, jolt::ProofTranscript> =
                    RV32IJoltVM::verifier_preprocess(
                        bytecode,
                        memory_layout,
                        memory_init,
                        #max_bytecode_size,
                        #max_memory_size,
                        #max_trace_length
>>>>>>> 55b9830a
                    );
                let preprocessing = JoltVerifierPreprocessing::from(&prover_preprocessing);
                preprocessing
            }
        }
    }

    fn make_preprocess_from_prover_func(&self) -> TokenStream2 {
        let imports = self.make_imports();

        let fn_name = self.get_func_name();
        let preprocess_verifier_fn_name = Ident::new(
            &format!("verifier_preprocessing_from_prover_{fn_name}"),
            fn_name.span(),
        );
        quote! {
            #[cfg(all(not(target_arch = "wasm32"), not(feature = "guest")))]
            pub fn #preprocess_verifier_fn_name(prover_preprocessing: &jolt::JoltProverPreprocessing<jolt::F, jolt::PCS>)
                -> jolt::JoltVerifierPreprocessing<jolt::F, jolt::PCS>
            {
                #imports
                let preprocessing = JoltVerifierPreprocessing::from(prover_preprocessing);
                preprocessing
            }
        }
    }

    fn make_prove_func(&self) -> TokenStream2 {
        let prove_output_ty = self.get_prove_output_type();

        let handle_return = match &self.func.sig.output {
            ReturnType::Default => quote! {
                let ret_val = ();
            },
            ReturnType::Type(_, ty) => quote! {
                let ret_val = jolt::postcard::from_bytes::<#ty>(&io_device.outputs).unwrap();
            },
        };

        let set_program_args = self.func_args.iter().map(|(name, _)| {
            quote! {
                input_bytes.append(&mut jolt::postcard::to_stdvec(&#name).unwrap())
            }
        });

        let fn_name = self.get_func_name();
        let inputs = &self.func.sig.inputs;
        let imports = self.make_imports();

        let prove_fn_name = syn::Ident::new(&format!("prove_{fn_name}"), fn_name.span());
        quote! {
            #[cfg(all(not(target_arch = "wasm32"), not(feature = "guest")))]
            pub fn #prove_fn_name(
                mut program: jolt::host::Program,
                preprocessing: jolt::JoltProverPreprocessing<jolt::F, jolt::PCS>,
                #inputs
            ) -> #prove_output_ty {
                #imports

                let mut input_bytes = vec![];
                #(#set_program_args;)*
<<<<<<< HEAD

=======
                let (io_device, trace) = program.trace(&input_bytes);
>>>>>>> 55b9830a

                let (jolt_proof, io_device, _) = JoltRV32IM::prove(
                    &preprocessing,
                    &mut program,
                    &input_bytes,
                    None
                );

                #handle_return

                (ret_val, jolt_proof)
            }
        }
    }

    fn make_main_func(&self) -> TokenStream2 {
        let attributes = parse_attributes(&self.attr);
        let memory_layout = MemoryLayout::new(&MemoryConfig {
            max_input_size: attributes.max_input_size,
            max_output_size: attributes.max_output_size,
            stack_size: attributes.stack_size,
            memory_size: attributes.memory_size,
        });
        let input_start = memory_layout.input_start;
        let output_start = memory_layout.output_start;
        let max_input_len = attributes.max_input_size as usize;
        let max_output_len = attributes.max_output_size as usize;
        let termination_bit = memory_layout.termination as usize;

        let get_input_slice = quote! {
            let input_ptr = #input_start as *const u8;
            let input_slice = unsafe {
                core::slice::from_raw_parts(input_ptr, #max_input_len)
            };
        };

        let args = &self.func_args;
        let args_fetch = args.iter().map(|(name, ty)| {
            quote! {
                let (#name, input_slice) =
                    jolt::postcard::take_from_bytes::<#ty>(input_slice).unwrap();
            }
        });

        // TODO: ensure that input slice hasn't overflown
        let check_input_len = quote! {};

        let block = &self.func.block;
        let block = quote! {let to_return = (|| -> _ { #block })();};

        let handle_return = match &self.func.sig.output {
            ReturnType::Default => quote! {},
            ReturnType::Type(_, ty) => quote! {
                let output_ptr = #output_start as *mut u8;
                let output_slice = unsafe {
                    core::slice::from_raw_parts_mut(output_ptr, #max_output_len)
                };

                jolt::postcard::to_slice::<#ty>(&to_return, output_slice).unwrap();
            },
        };

        let panic_fn = self.make_panic(memory_layout.panic);
        let declare_alloc = self.make_allocator();

        quote! {
            #[cfg(feature = "guest")]
            use core::arch::global_asm;

            #[cfg(feature = "guest")]
            global_asm!("\
                .global _start\n\
                .extern _STACK_PTR\n\
                .section .text.boot\n\
                _start:	la sp, _STACK_PTR\n\
                    jal main\n\
                    j .\n\
            ");

            #declare_alloc

            #[cfg(feature = "guest")]
            #[no_mangle]
            pub extern "C" fn main() {
                let mut offset = 0;
                #get_input_slice
                #(#args_fetch;)*
                #check_input_len
                #block
                #handle_return
                unsafe {
                    core::ptr::write_volatile(#termination_bit as *mut u8, 1);
                }
            }

            #panic_fn
        }
    }

    fn make_panic(&self, panic_address: u64) -> TokenStream2 {
        if self.std {
            quote! {
                #[cfg(feature = "guest")]
                #[no_mangle]
                pub extern "C" fn jolt_panic() {
                    unsafe {
                        core::ptr::write_volatile(#panic_address as *mut u8, 1);
                    }

                    loop {}
                }
            }
        } else {
            quote! {
                #[cfg(feature = "guest")]
                use core::panic::PanicInfo;

                #[cfg(feature = "guest")]
                #[panic_handler]
                fn panic(_info: &PanicInfo) -> ! {
                    unsafe {
                        core::ptr::write_volatile(#panic_address as *mut u8, 1);
                    }

                    loop {}
                }
            }
        }
    }

    fn make_allocator(&self) -> TokenStream2 {
        if self.std {
            quote! {}
        } else {
            quote! {
                #[cfg(feature = "guest")]
                #[global_allocator]
                static ALLOCATOR: jolt::BumpAllocator = jolt::BumpAllocator;
            }
        }
    }

    fn make_imports(&self) -> TokenStream2 {
        quote! {
            #[cfg(not(feature = "guest"))]
            use jolt::{
                Jolt,
                JoltField,
                host::Program,
                JoltProverPreprocessing,
                JoltVerifierPreprocessing,
                JoltRV32IM,
                RV32IMJoltProof,
                MemoryConfig,
                MemoryLayout,
                JoltDevice,
            };
        }
    }

    fn make_wasm_utilities(&self) -> TokenStream2 {
        quote! {
            #[cfg(target_arch = "wasm32")]
            use wasm_bindgen::prelude::*;
            #[cfg(target_arch = "wasm32")]
            use std::vec::Vec;
            #[cfg(target_arch = "wasm32")]
            use rmp_serde::Deserializer;
            #[cfg(target_arch = "wasm32")]
            use serde::{Deserialize, Serialize};

            #[cfg(all(target_arch = "wasm32", not(feature = "guest")))]
            use jolt::host::ELFInstruction;

            #[cfg(all(target_arch = "wasm32", not(feature = "guest")))]
            #[derive(Serialize, Deserialize)]
            struct DecodedData {
                bytecode: Vec<ELFInstruction>,
                memory_init: Vec<(u64, u8)>,
            }

            #[cfg(target_arch = "wasm32")]
            fn deserialize_from_bin<'a, T: Deserialize<'a>>(
                data: &'a [u8],
            ) -> Result<T, rmp_serde::decode::Error> {
                let mut de = Deserializer::new(data);
                Deserialize::deserialize(&mut de)
            }
        }
    }

    fn make_set_linker_parameters(&self) -> TokenStream2 {
        let attributes = parse_attributes(&self.attr);
        let mut code: Vec<TokenStream2> = Vec::new();

        let value = attributes.memory_size;
        code.push(quote! {
            program.set_memory_size(#value);
        });

        let value = attributes.stack_size;
        code.push(quote! {
            program.set_stack_size(#value);
        });

        let value = attributes.max_input_size;
        code.push(quote! {
            program.set_max_input_size(#value);
        });

        let value = attributes.max_output_size;
        code.push(quote! {
            program.set_max_output_size(#value);
        });

        quote! {
            #(#code;)*
        }
    }

    fn make_set_std(&self) -> TokenStream2 {
        if self.std {
            quote! {
                program.set_std(true);
            }
        } else {
            quote! {
                program.set_std(false);
            }
        }
    }

    fn get_prove_output_type(&self) -> TokenStream2 {
        match &self.func.sig.output {
            ReturnType::Default => quote! {
                ((), jolt::RV32IMJoltProof)
            },
            ReturnType::Type(_, ty) => quote! {
                (#ty, jolt::RV32IMJoltProof)
            },
        }
    }

    fn get_func_args(func: &ItemFn) -> Vec<(Ident, Box<Type>)> {
        let mut args = Vec::new();
        for arg in &func.sig.inputs {
            if let syn::FnArg::Typed(PatType { pat, ty, .. }) = arg {
                if let syn::Pat::Ident(pat_ident) = pat.as_ref() {
                    args.push((pat_ident.ident.clone(), ty.clone()));
                } else {
                    panic!("cannot parse arg");
                }
            } else {
                panic!("cannot parse arg");
            }
        }

        args
    }

    fn get_func_name(&self) -> &Ident {
        &self.func.sig.ident
    }

    fn get_guest_name(&self) -> String {
        std::env::var("CARGO_PKG_NAME").unwrap()
    }

    fn get_func_selector(&self) -> Option<String> {
        std::env::var("JOLT_FUNC_NAME").ok()
    }

    fn has_wasm_attr(&self) -> bool {
        parse_attributes(&self.attr).wasm
    }

    // TODO(moodlezoup): fix this
    fn make_wasm_function(&self) -> TokenStream2 {
        let fn_name = self.get_func_name();
        let verify_wasm_fn_name = Ident::new(&format!("verify_{fn_name}"), fn_name.span());
        let attributes = parse_attributes(&self.attr);
<<<<<<< HEAD
        let max_trace_length = proc_macro2::Literal::u64_unsuffixed(attributes.max_trace_length);
=======
        let max_bytecode_size = proc_macro2::Literal::u64_unsuffixed(attributes.max_bytecode_size);
        let max_trace_length = proc_macro2::Literal::u64_unsuffixed(attributes.max_trace_length);
        let max_memory_size =
            proc_macro2::Literal::u64_unsuffixed(attributes.memory_size.next_power_of_two());
>>>>>>> 55b9830a

        quote! {
            #[wasm_bindgen]
            #[cfg(all(target_arch = "wasm32", not(feature = "guest")))]
            pub fn #verify_wasm_fn_name(preprocessing_data: &[u8], proof_bytes: &[u8]) -> bool {
                use jolt::{RV32IMJoltProof, JoltRV32IM, Serializable};

                let decoded_preprocessing_data: DecodedData = deserialize_from_bin(preprocessing_data).unwrap();
                let proof = RV32IMJoltProof::deserialize_from_bytes(proof_bytes).unwrap();

                let preprocessing = JoltRV32IM::preprocess(
                    decoded_preprocessing_data.bytecode,
                    decoded_preprocessing_data.memory_init,
<<<<<<< HEAD
=======
                    #max_bytecode_size,
                    #max_memory_size,
>>>>>>> 55b9830a
                    #max_trace_length,
                );

                let result = JoltRV32IM::verify(&preprocessing, proof);
                result.is_ok()
            }
        }
    }
}<|MERGE_RESOLUTION|>--- conflicted
+++ resolved
@@ -261,14 +261,7 @@
         let max_output_size = proc_macro2::Literal::u64_unsuffixed(attributes.max_output_size);
         let stack_size = proc_macro2::Literal::u64_unsuffixed(attributes.stack_size);
         let memory_size = proc_macro2::Literal::u64_unsuffixed(attributes.memory_size);
-<<<<<<< HEAD
         let max_trace_length = proc_macro2::Literal::u64_unsuffixed(attributes.max_trace_length);
-=======
-        let max_bytecode_size = proc_macro2::Literal::u64_unsuffixed(attributes.max_bytecode_size);
-        let max_trace_length = proc_macro2::Literal::u64_unsuffixed(attributes.max_trace_length);
-        let max_memory_size =
-            proc_macro2::Literal::u64_unsuffixed(attributes.memory_size.next_power_of_two());
->>>>>>> 55b9830a
         let imports = self.make_imports();
 
         let fn_name = self.get_func_name();
@@ -290,7 +283,6 @@
                 };
                 let memory_layout = MemoryLayout::new(&memory_config);
 
-<<<<<<< HEAD
                 // TODO(moodlezoup): Feed in size parameters via macro
                 let preprocessing: JoltProverPreprocessing<jolt::F, jolt::PCS> =
                     JoltRV32IM::prover_preprocess(
@@ -298,16 +290,6 @@
                         memory_layout,
                         memory_init,
                         #max_trace_length,
-=======
-                let preprocessing: JoltProverPreprocessing<4, jolt::F, jolt::PCS, jolt::ProofTranscript> =
-                    RV32IJoltVM::prover_preprocess(
-                        bytecode,
-                        memory_layout,
-                        memory_init,
-                        #max_bytecode_size,
-                        #max_memory_size,
-                        #max_trace_length
->>>>>>> 55b9830a
                     );
 
                 preprocessing
@@ -321,15 +303,7 @@
         let max_output_size = proc_macro2::Literal::u64_unsuffixed(attributes.max_output_size);
         let stack_size = proc_macro2::Literal::u64_unsuffixed(attributes.stack_size);
         let memory_size = proc_macro2::Literal::u64_unsuffixed(attributes.memory_size);
-<<<<<<< HEAD
         let max_trace_length = proc_macro2::Literal::u64_unsuffixed(attributes.max_trace_length);
-=======
-        let max_bytecode_size = proc_macro2::Literal::u64_unsuffixed(attributes.max_bytecode_size);
-        let max_trace_length = proc_macro2::Literal::u64_unsuffixed(attributes.max_trace_length);
-        let max_memory_size =
-            proc_macro2::Literal::u64_unsuffixed(attributes.memory_size.next_power_of_two());
-
->>>>>>> 55b9830a
         let imports = self.make_imports();
 
         let fn_name = self.get_func_name();
@@ -351,7 +325,6 @@
                 };
                 let memory_layout = MemoryLayout::new(&memory_config);
 
-<<<<<<< HEAD
                 // TODO(moodlezoup): Feed in size parameters via macro
                 let prover_preprocessing: JoltProverPreprocessing<jolt::F, jolt::PCS> =
                     JoltRV32IM::prover_preprocess(
@@ -359,16 +332,6 @@
                         memory_layout,
                         memory_init,
                         #max_trace_length,
-=======
-                let preprocessing: JoltVerifierPreprocessing<4, jolt::F, jolt::PCS, jolt::ProofTranscript> =
-                    RV32IJoltVM::verifier_preprocess(
-                        bytecode,
-                        memory_layout,
-                        memory_init,
-                        #max_bytecode_size,
-                        #max_memory_size,
-                        #max_trace_length
->>>>>>> 55b9830a
                     );
                 let preprocessing = JoltVerifierPreprocessing::from(&prover_preprocessing);
                 preprocessing
@@ -430,11 +393,6 @@
 
                 let mut input_bytes = vec![];
                 #(#set_program_args;)*
-<<<<<<< HEAD
-
-=======
-                let (io_device, trace) = program.trace(&input_bytes);
->>>>>>> 55b9830a
 
                 let (jolt_proof, io_device, _) = JoltRV32IM::prove(
                     &preprocessing,
@@ -716,14 +674,7 @@
         let fn_name = self.get_func_name();
         let verify_wasm_fn_name = Ident::new(&format!("verify_{fn_name}"), fn_name.span());
         let attributes = parse_attributes(&self.attr);
-<<<<<<< HEAD
         let max_trace_length = proc_macro2::Literal::u64_unsuffixed(attributes.max_trace_length);
-=======
-        let max_bytecode_size = proc_macro2::Literal::u64_unsuffixed(attributes.max_bytecode_size);
-        let max_trace_length = proc_macro2::Literal::u64_unsuffixed(attributes.max_trace_length);
-        let max_memory_size =
-            proc_macro2::Literal::u64_unsuffixed(attributes.memory_size.next_power_of_two());
->>>>>>> 55b9830a
 
         quote! {
             #[wasm_bindgen]
@@ -737,11 +688,6 @@
                 let preprocessing = JoltRV32IM::preprocess(
                     decoded_preprocessing_data.bytecode,
                     decoded_preprocessing_data.memory_init,
-<<<<<<< HEAD
-=======
-                    #max_bytecode_size,
-                    #max_memory_size,
->>>>>>> 55b9830a
                     #max_trace_length,
                 );
 
