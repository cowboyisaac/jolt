[package]
name = "jolt-sdk"
version = "0.1.0"
authors = [
    "Michael Zhu <mzhu@a16z.com>",
    "Sam Ragsdale <sragsdale@a16z.com>",
    "Noah Citron <ncitron@a16z.com>",
]
description = "SDK for Jolt"
license = "MIT"
homepage = "https://github.com/a16z/jolt/README.md"
repository = "https://github.com/a16z/jolt"
edition = "2021"

[features]
host = [
    "jolt-platform/std",
    "dep:tracer",
    "dep:common",
    "dep:jolt-core",
    "dep:ark-ec",
    "dep:ark-bn254",
    "postcard/use-std",
]
guest-std = [
    "postcard/use-std",
    "jolt-platform/std",
    "jolt-sdk-macros/guest-std",
]

[dependencies]
jolt-platform = { path = "../jolt-platform" }
postcard = { version = "1.0.8", default-features = false }
ark-ec = { version = "0.5.0", default-features = false, optional = true }
ark-bn254 = { version = "0.5.0", default-features = false, optional = true }

jolt-sdk-macros = { path = "./macros" }

# Host-only dependencies
common = { path = "../common", optional = true }
jolt-core = { path = "../jolt-core", optional = true }
tracer = { path = "../tracer", optional = true }
<<<<<<< HEAD
getrandom = { version = "0.2.16", features = ["custom"], optional = true }
rand = { version = "0.8.5", optional = true }

[dev-dependencies]
hex-literal = "0.4.1"
=======
common = { path = "../common", optional = true }
>>>>>>> b72fa96c
<|MERGE_RESOLUTION|>--- conflicted
+++ resolved
@@ -40,12 +40,8 @@
 common = { path = "../common", optional = true }
 jolt-core = { path = "../jolt-core", optional = true }
 tracer = { path = "../tracer", optional = true }
-<<<<<<< HEAD
 getrandom = { version = "0.2.16", features = ["custom"], optional = true }
 rand = { version = "0.8.5", optional = true }
 
 [dev-dependencies]
-hex-literal = "0.4.1"
-=======
-common = { path = "../common", optional = true }
->>>>>>> b72fa96c
+hex-literal = "0.4.1"