--- conflicted
+++ resolved
@@ -1,36 +1,3 @@
-<<<<<<< HEAD
-[package]
-name = "tracer"
-version = "0.2.0"
-authors = [
-    # author of the original riscv-rust codebase
-    "Takahiro <hogehoge@gachapin.jp>",
-    # authors of the modifications for Jolt
-    "Michael Zhu <mzhu@a16z.com>",
-    "Sam Ragsdale <sragsdale@a16z.com>",
-    "Noah Citron <ncitron@a16z.com>",
-]
-description = "RISC-V emulator for Jolt"
-license = "MIT"
-homepage = "https://github.com/a16z/jolt/README.md"
-repository = "https://github.com/a16z/jolt"
-edition = "2021"
-
-[dependencies]
-fnv = "1.0.7"
-object = "0.32.1"
-tracing = "0.1.37"
-ark-serialize = { version = "0.5.0", features = ["derive"] }
-derive_more = { version = "2.0.1", features = ["from"] }
-serde = { version = "1.0.193", features = ["derive"] }
-serde_json = "1.0.108"
-strum_macros = "0.26.4"
-strum = "0.26.3"
-rand = "0.7.3"
-
-common = { path = "../common" }
-paste = "1.0.15"
-=======
 [package]
 name = "tracer"
 version = "0.2.0"
@@ -50,17 +17,24 @@
 
 [features]
 default = ["std"]
-std = [
-    "common/std",
-    "fnv/std",
-    "object/std",
-    "tracing/std",
-]
+std = ["common/std", "fnv/std", "object/std", "tracing/std"]
 
 [dependencies]
 fnv = { version = "1.0.7", default-features = false }
-object = { version = "0.36.7", features = ["build_core", "elf"], default-features = false }
-tracing = { version = "0.1.41", features = ["attributes"], default-features = false }
+object = { version = "0.36.7", features = [
+    "build_core",
+    "elf",
+], default-features = false }
+tracing = { version = "0.1.41", features = [
+    "attributes",
+], default-features = false }
+ark-serialize = { version = "0.5.0", features = ["derive"] }
+derive_more = { version = "2.0.1", features = ["from"] }
+serde = { version = "1.0.193", features = ["derive"] }
+serde_json = "1.0.108"
+strum_macros = "0.26.4"
+strum = "0.26.3"
+rand = "0.7.3"
+paste = "1.0.15"
 
-common = { path = "../common", default-features = false }
->>>>>>> 1a6227a9
+common = { path = "../common", default-features = false }