use serde::{Deserialize, Serialize};

use crate::{declare_riscv_instr, emulator::cpu::Cpu};

use super::{
    format::{format_u::FormatU, normalize_imm, InstructionFormat},
    RISCVInstruction, RISCVTrace,
};

declare_riscv_instr!(
    name   = AUIPC,
    mask   = 0x0000007f,
    match  = 0x00000017,
    format = FormatU,
    ram    = ()
);

impl AUIPC {
    fn exec(&self, cpu: &mut Cpu, _: &mut <AUIPC as RISCVInstruction>::RAMAccess) {
<<<<<<< HEAD
        cpu.x[self.operands.rd] =
            cpu.sign_extend(self.address as i64 + normalize_imm(self.operands.imm, &cpu.xlen));
=======
        cpu.x[self.operands.rd as usize] =
            cpu.sign_extend(self.address as i64 + normalize_imm(self.operands.imm));
>>>>>>> 1c669b0e
    }
}

impl RISCVTrace for AUIPC {}<|MERGE_RESOLUTION|>--- conflicted
+++ resolved
@@ -17,13 +17,8 @@
 
 impl AUIPC {
     fn exec(&self, cpu: &mut Cpu, _: &mut <AUIPC as RISCVInstruction>::RAMAccess) {
-<<<<<<< HEAD
-        cpu.x[self.operands.rd] =
+        cpu.x[self.operands.rd as usize] =
             cpu.sign_extend(self.address as i64 + normalize_imm(self.operands.imm, &cpu.xlen));
-=======
-        cpu.x[self.operands.rd as usize] =
-            cpu.sign_extend(self.address as i64 + normalize_imm(self.operands.imm));
->>>>>>> 1c669b0e
     }
 }
 
