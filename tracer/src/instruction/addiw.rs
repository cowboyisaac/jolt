use serde::{Deserialize, Serialize};

use crate::{
    declare_riscv_instr,
    emulator::cpu::{Cpu, Xlen},
};

use super::addi::ADDI;
use super::virtual_sign_extend::VirtualSignExtend;
use super::RV32IMInstruction;
use super::VirtualInstructionSequence;

use super::{
    format::{format_i::FormatI, normalize_imm, InstructionFormat},
    RISCVInstruction, RISCVTrace, RV32IMCycle,
};

declare_riscv_instr!(
    name   = ADDIW,
    mask   = 0x0000707f,
    match  = 0x0000001b,
    format = FormatI,
    ram    = ()
);

impl ADDIW {
    fn exec(&self, cpu: &mut Cpu, _: &mut <ADDIW as RISCVInstruction>::RAMAccess) {
        // ADDIW is an RV64I instruction that adds the sign-extended 12-bit immediate to register
        // rs1 and produces the proper sign extension of a 32-bit result in rd. Overflows are
        // ignored and the result is the low 32 bits of the result sign-extended to 64 bits. Note,
        // ADDIW rd, rs1, 0 writes the sign extension of the lower 32 bits of register rs1 into
        // register rd (assembler pseudoinstruction SEXT.W).
<<<<<<< HEAD
        cpu.x[self.operands.rd] = cpu.x[self.operands.rs1]
            .wrapping_add(normalize_imm(self.operands.imm, &cpu.xlen))
            as i32 as i64;
    }
}

impl RISCVTrace for ADDIW {
    fn trace(&self, cpu: &mut Cpu, trace: Option<&mut Vec<RV32IMCycle>>) {
        let virtual_sequence = self.virtual_sequence(cpu.xlen);
        let mut trace = trace;
        for instr in virtual_sequence {
            // In each iteration, create a new Option containing a re-borrowed reference
            instr.trace(cpu, trace.as_deref_mut());
        }
=======
        cpu.x[self.operands.rd as usize] = cpu.x[self.operands.rs1 as usize]
            .wrapping_add(normalize_imm(self.operands.imm))
            as i32 as i64;
>>>>>>> 1c669b0e
    }
}

impl VirtualInstructionSequence for ADDIW {
    fn virtual_sequence(&self, _xlen: Xlen) -> Vec<RV32IMInstruction> {
        let mut sequence = vec![];
        let mut virtual_sequence_remaining = self.virtual_sequence_remaining.unwrap_or(1);

        let addi = ADDI {
            address: self.address,
            operands: FormatI {
                rd: self.operands.rd,
                rs1: self.operands.rs1,
                imm: self.operands.imm,
            },
            virtual_sequence_remaining: Some(virtual_sequence_remaining),
            is_compressed: self.is_compressed,
        };
        sequence.push(addi.into());
        virtual_sequence_remaining -= 1;

        let signext = VirtualSignExtend {
            address: self.address,
            operands: FormatI {
                rd: self.operands.rd,
                rs1: self.operands.rd,
                imm: 0,
            },
            virtual_sequence_remaining: Some(virtual_sequence_remaining),
            is_compressed: self.is_compressed,
        };
        sequence.push(signext.into());

        sequence
    }
}<|MERGE_RESOLUTION|>--- conflicted
+++ resolved
@@ -30,8 +30,7 @@
         // ignored and the result is the low 32 bits of the result sign-extended to 64 bits. Note,
         // ADDIW rd, rs1, 0 writes the sign extension of the lower 32 bits of register rs1 into
         // register rd (assembler pseudoinstruction SEXT.W).
-<<<<<<< HEAD
-        cpu.x[self.operands.rd] = cpu.x[self.operands.rs1]
+        cpu.x[self.operands.rd as usize] = cpu.x[self.operands.rs1 as usize]
             .wrapping_add(normalize_imm(self.operands.imm, &cpu.xlen))
             as i32 as i64;
     }
@@ -45,11 +44,6 @@
             // In each iteration, create a new Option containing a re-borrowed reference
             instr.trace(cpu, trace.as_deref_mut());
         }
-=======
-        cpu.x[self.operands.rd as usize] = cpu.x[self.operands.rs1 as usize]
-            .wrapping_add(normalize_imm(self.operands.imm))
-            as i32 as i64;
->>>>>>> 1c669b0e
     }
 }
 
