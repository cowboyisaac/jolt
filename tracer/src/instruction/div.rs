--- conflicted
+++ resolved
@@ -99,18 +99,11 @@
 impl VirtualInstructionSequence for DIV {
     fn virtual_sequence(&self, _xlen: Xlen) -> Vec<RV32IMInstruction> {
         // Virtual registers used in sequence
-<<<<<<< HEAD
-        let v_0 = virtual_register_index(0) as usize;
-        let v_q = virtual_register_index(1) as usize;
-        let v_r = virtual_register_index(2) as usize;
-        let v_qy = virtual_register_index(3) as usize;
-        let v_rs2 = virtual_register_index(4) as usize;
-=======
         let v_0 = virtual_register_index(0);
         let v_q = virtual_register_index(1);
         let v_r = virtual_register_index(2);
         let v_qy = virtual_register_index(3);
->>>>>>> 1c669b0e
+        let v_rs2 = virtual_register_index(4);
 
         let mut sequence = vec![];
         let mut virtual_sequence_remaining = self.virtual_sequence_remaining.unwrap_or(8);
