--- conflicted
+++ resolved
@@ -17,13 +17,9 @@
 
 impl XORI {
     fn exec(&self, cpu: &mut Cpu, _: &mut <XORI as RISCVInstruction>::RAMAccess) {
-<<<<<<< HEAD
-        cpu.x[self.operands.rd] =
-            cpu.sign_extend(cpu.x[self.operands.rs1] ^ normalize_imm(self.operands.imm, &cpu.xlen));
-=======
-        cpu.x[self.operands.rd as usize] =
-            cpu.sign_extend(cpu.x[self.operands.rs1 as usize] ^ normalize_imm(self.operands.imm));
->>>>>>> 1c669b0e
+        cpu.x[self.operands.rd as usize] = cpu.sign_extend(
+            cpu.x[self.operands.rs1 as usize] ^ normalize_imm(self.operands.imm, &cpu.xlen),
+        );
     }
 }
 
